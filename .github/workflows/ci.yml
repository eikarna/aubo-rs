--- conflicted
+++ resolved
@@ -135,12 +135,8 @@
         sed -i "s/\${versionCode}/${{ steps.version.outputs.code }}/g" build/module/module.prop
         
         sed -i "s/@DEBUG@/false/g" build/module/customize.sh
-<<<<<<< HEAD
-        sed -i "s/@SONAME@/libaubo_rs/g" build/module/customize.sh
-=======
         sed -i "s/@SONAME@/aubo_rs/g" build/module/customize.sh
         sed -i "s/@VERSION@/${{ steps.version.outputs.version }} (${{ steps.version.outputs.code }}-${{ steps.version.outputs.hash }})/g" build/module/customize.sh
->>>>>>> da5109b4
         sed -i "s/@SUPPORTED_ABIS@/arm64/g" build/module/customize.sh
         sed -i "s/@MIN_SDK@/${{ env.ANDROID_API_LEVEL }}/g" build/module/customize.sh
     
